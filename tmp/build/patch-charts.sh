--- conflicted
+++ resolved
@@ -42,22 +42,6 @@
     ${HELM_DIR}/istio/charts/sidecarInjectorWebhook/templates/mutatingwebhookconfiguration.yaml.tpl \
     ${HELM_DIR}/istio/charts/galley/templates/validatingwebhookconfiguration.yaml.tpl
 
-<<<<<<< HEAD
-# enable egressgateway
-  sed -i -e '/istio-ingressgateway:/,/^[^ ]/ {
-=======
-  # update global defaults
-  # disable autoInject
-  # enable grafana, tracing and kiali, by default
-  # set dnsRefreshRate to 300s
-  sed -i -e 's/autoInject:.*$/autoInject: disabled/' \
-         -e '/grafana:/,/enabled/ { s/enabled: .*$/enabled: true/ }' \
-         -e '/tracing:/,/enabled/ { s/enabled: .*$/enabled: true/ }' \
-         -e '/kiali:/,/enabled/ { s/enabled: .*$/enabled: true/ }' \
-         -e '/dnsRefreshRate:/ { s/5s/300s/ }' ${HELM_DIR}/istio/values.yaml
-
-  # enable all namespaces by default
-  sed -i -e 's/enableNamespacesByDefault:.*$/enableNamespacesByDefault: true/' ${HELM_DIR}/istio/charts/sidecarInjectorWebhook/values.yaml
 
   # enable egressgateway
   sed -i -e '/istio-egressgateway:/,/^[^ ]/ {
@@ -70,7 +54,6 @@
                 }
               }' \
          -e '/istio-ingressgateway:/,/^[^ ]/ {
->>>>>>> e39eae5d
                 s/type:.*$/type: ClusterIP/
                 /ports:/,/meshExpansionPorts:/ {
                   /nodePort/ d
@@ -83,41 +66,17 @@
                   s/\(\(^ *\)- port: 443\)/\1\
 \2  targetPort: 8443/
                 }
-<<<<<<< HEAD
              }' ${HELM_DIR}/istio/charts/gateways/values.yaml
-=======
-              }' ${HELM_DIR}/istio/charts/gateways/values.yaml
+
   sed -i -e 's/\(^ *\)- containerPort: {{ $val.port }}/\1- name: {{ $val.name }}\
 \1  containerPort: {{ $val.targetPort | default $val.port }}/' ${HELM_DIR}/istio/charts/gateways/templates/deployment.yaml
-  # add support for IOR
-  sed -i -e '/istio-ingressgateway:/,/enabled:/ {
-    /enabled:/ a\
-\  # set to true to enable route creation\
-\  ior_enabled: false\
-\  ior_image: istio-ior-rhel8\
-
-  }' ${HELM_DIR}/istio/charts/gateways/values.yaml
-  if [[ "${COMMUNITY,,}" == "true" ]]; then
-    sed -i -e 's/ior_image:.*$/ior_image: istio-ior-ubi8/' ${HELM_DIR}/istio/charts/gateways/values.yaml
-  fi
-
-  # enable ingress for tracing
-  sed -i -e '/ingress:/,/enabled/ { s/enabled: .*$/enabled: true/ }' ${HELM_DIR}/istio/charts/tracing/values.yaml
-
-  # enable ingress for kaili
-  # update hub/tag
-  sed -i -e '/ingress:/,/enabled/ { s/enabled: .*$/enabled: true/ }' ${HELM_DIR}/istio/charts/kiali/values.yaml
-  if [[ "${COMMUNITY,,}" == "true" ]]; then
-    sed -i -e 's/hub:.*$/hub: kiali/' \
-           -e 's/tag:.*$/tag: v'${KIALI_VERSION}'/' ${HELM_DIR}/istio/charts/kiali/values.yaml
-  else
-    sed -i -e 's+hub:.*$+hub: registry\.redhat\.io\/openshift-service-mesh+' \
-           -e 's/tag:.*$/tag: '${KIALI_VERSION}'/' ${HELM_DIR}/istio/charts/kiali/values.yaml
-  fi
-
-  # In Istio 1.2, this viewOnlyMode is there, but in Istio 1.1 we need to add it - it is supported by the latest Kiali
-  sed -i -e 's/grafanaURL:/viewOnlyMode: false\n  grafanaURL:/' ${HELM_DIR}/istio/charts/kiali/values.yaml
->>>>>>> e39eae5d
+
+	#CNI is handled separately
+	if [[ "${COMMUNITY,,}" == "true" ]]; then
+		sed -i -e 's/image: *istio-cni/image: istio-cni-ubi8/' ${HELM_DIR}/istio_cni/values.yaml
+	else
+		sed -i -e 's/image: *istio-cni/image: istio-cni-rhel8/' ${HELM_DIR}/istio_cni/values.yaml
+	fi
 
   # - remove the cleanup secrets job, we handle this in the installer
   rm ${HELM_DIR}/istio/charts/security/templates/cleanup-secrets.yaml
@@ -221,22 +180,6 @@
   # change the location of the healthCheckFile from /health to /tmp/health
   sed -i -e 's/\/health/\/tmp\/health/' ${HELM_DIR}/istio/charts/sidecarInjectorWebhook/templates/deployment.yaml
 
-  # add oauth-proxy default hub, image, tag and imagePullPolicy
-  if [[ "${COMMUNITY,,}" == "true" ]]; then
-    sed -i -e '/^global:/a \
-\  oauthproxy:\
-\    hub: quay.io/openshift\
-\    image: origin-oauth-proxy\
-\    tag: 4.1\
-\    imagePullPolicy: IfNotPresent\n' ${HELM_DIR}/istio/values.yaml
-  else
-    sed -i -e '/^global:/a \
-\  oauthproxy:\
-\    hub: registry.redhat.io/openshift4\
-\    image: ose-oauth-proxy\
-\    tag: 4.1\
-\    imagePullPolicy: IfNotPresent\n' ${HELM_DIR}/istio/values.yaml
-  fi
   # Fix for MAISTRA-334, can be removed when we move to Istio-1.2
   sed -i '/match: (context.protocol == "http" || context.protocol == "grpc")/ s/$/ \&\& (match((request.useragent | "-"), "Prometheus*") == false)/' ${HELM_DIR}/istio/charts/mixer/templates/config.yaml
 }
